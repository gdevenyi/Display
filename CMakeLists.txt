--- conflicted
+++ resolved
@@ -309,62 +309,6 @@
 #message(STATUS "RPATH: ${CMAKE_INSTALL_RPATH}")
 #----------------------------------------------------------------------
 
-<<<<<<< HEAD
-=======
-#ADD_SUBDIRECTORY( Graphics )
-
-SET(PRINT_X_COLOURS print_X_colours)
-
-SET(GLX_SRC Graphics/GLX_windows/glx_windows.c 
-          Graphics/GLX_windows/stored_font.c )
-
-SET(GLUT_SRC 
-  Graphics/GLUT_windows/glut_windows.c 
-  Graphics/GLUT_windows/copy_x_colours.c)
-
-SET(X_SRC   Graphics/X_windows/x_windows.c )
-
-SET(GL_SRC 
-         Graphics/IrisGL_graphics/colour_def.c 
-         Graphics/IrisGL_graphics/draw.c 
-         Graphics/IrisGL_graphics/event_loop.c 
-         Graphics/IrisGL_graphics/lights.c 
-         Graphics/IrisGL_graphics/render.c 
-         Graphics/IrisGL_graphics/view.c 
-         Graphics/IrisGL_graphics/windows.c )
-
-SET(OPENGL_SRC 
-             Graphics/OpenGL_graphics/colour_def.c 
-             Graphics/OpenGL_graphics/draw.c 
-             Graphics/OpenGL_graphics/event_loop.c 
-             Graphics/OpenGL_graphics/lights.c 
-             Graphics/OpenGL_graphics/render.c 
-             Graphics/OpenGL_graphics/view.c 
-             Graphics/OpenGL_graphics/windows.c
-        )
-
-SET(G_SRC 
-        Graphics/G_graphics/draw.c 
-        Graphics/G_graphics/draw_objects.c 
-        Graphics/G_graphics/event_loop.c 
-        Graphics/G_graphics/graphics_structs.c 
-        Graphics/G_graphics/lights.c 
-        Graphics/G_graphics/random_order.c 
-        Graphics/G_graphics/render.c 
-        Graphics/G_graphics/view.c 
-        Graphics/G_graphics/windows.c)
-
-
-SET(OPENGL_X_SRC ${G_SRC} ${OPENGL_SRC} ${GLUT_SRC})
-
-
-SET(BICGL_SRC 
-  ${OPENGL_X_SRC}
-)
-
-ADD_LIBRARY(Display_bicgl STATIC ${BICGL_SRC})
-
->>>>>>> 293af95b
 # Compile each source file to a module
 add_executable (Display  ${C_SRC}  )
 
@@ -397,12 +341,7 @@
         -lm -pthread)
 ENDIF(NOT MINC_TOOLKIT_BUILD)
 
-<<<<<<< HEAD
 target_link_libraries(Display bicgl ${LINK_LIBRARIES})
-=======
-target_link_libraries(Display_bicgl ${LINK_LIBRARIES})
-target_link_libraries(Display Display_bicgl )
->>>>>>> 293af95b
   
 # Generate an install target
 install(TARGETS Display RUNTIME DESTINATION bin)
